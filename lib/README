This directory contains libraries that can be linked to when building
LAMMPS, if particular packages are included in the LAMMPS build.

Most of these directories contain code for the library; some contain
a Makefile.lammps file that points to where the library is installed
elsewhere on your system.

In either case, the library itself must be installed and/or built
first, so that the appropriate library files exist for LAMMPS to link
against.

Each library directory contains a README with additional info about
how to acquire and/or build the library.  This may require you to edit
one of the provided Makefiles to make it suitable for your machine.

The libraries in this directory are the following:

atc           atomistic-to-continuum methods, ATC package
                from Reese Jones, Jeremy Templeton, Jon Zimmerman (Sandia)
awpmd         antisymmetrized wave packet molecular dynamics, AWPMD package
                from Ilya Valuev (JIHT RAS)
colvars       collective variable module (Metadynamics, ABF and more)
                from Giacomo Fiorin and Jerome Henin (ICMS, Temple U)
compress      hook to system lib for performing I/O compression, COMPRESS pkg
                from Axel Kohlmeyer (Temple U)
gpu           general GPU routines, GPU package
                from Mike Brown (ORNL)
h5md          ch5md library for output of MD data in HDF5 format
                from Pierre de Buyl (KU Leuven)
hdnnp         hooks to n2p2, neural network potential package, used by ML-HDNNP
                from Andreas Singraber
kim           hooks to the KIM library, used by KIM package
                from Ryan Elliott and Ellad Tadmor (U Minn)
kokkos        Kokkos package for GPU and many-core acceleration
                from Kokkos development team (Sandia)
linalg        set of BLAS and LAPACK routines needed by ATC package
                from Axel Kohlmeyer (Temple U)
<<<<<<< HEAD
=======
mdi           hooks to the MDI library, used by MDI package
                from Taylor Barnes (MolSSI at Virginia Tech)
message       client/server communication library via MPI, sockets, files
                from Steve Plimpton (Sandia)
>>>>>>> 8b53ff93
molfile       hooks to VMD molfile plugins, used by the MOLFILE package
                from Axel Kohlmeyer (Temple U) and the VMD development team
mscg          hooks to the MSCG library, used by fix_mscg command
                from Jacob Wagner and Greg Voth group (U Chicago)
netcdf        hooks to a NetCDF library installed on your system
                from Lars Pastewka (Karlsruhe Institute of Technology)
plugin        settings to load styles into LAMMPS from plugins
                from Axel Kohlmeyer (Temple U)
poems         POEMS rigid-body integration package, POEMS package
                from Rudranarayan Mukherjee (RPI)
python        hooks to the system Python library, used by the PYTHON package
                from the LAMMPS development team
qmmm          quantum mechanics/molecular mechanics coupling interface
                from Axel Kohlmeyer (Temple U)
quip          interface to QUIP/libAtoms framework, ML-QUIP package
                from Albert Bartok-Partay and Gabor Csanyi (U Cambridge)
machdyn       hooks to Eigen library, used by MACHDYN package
                from Georg Ganzenmueller (Ernst Mach Institute, Germany)
voronoi       hooks to the Voro++ library, used by compute voronoi/atom command
                from Daniel Schwen (LANL)
vtk           hooks to the VTK library, used by dump custom/vtk command
                from Richard Berger (JKU)<|MERGE_RESOLUTION|>--- conflicted
+++ resolved
@@ -35,13 +35,8 @@
                 from Kokkos development team (Sandia)
 linalg        set of BLAS and LAPACK routines needed by ATC package
                 from Axel Kohlmeyer (Temple U)
-<<<<<<< HEAD
-=======
 mdi           hooks to the MDI library, used by MDI package
                 from Taylor Barnes (MolSSI at Virginia Tech)
-message       client/server communication library via MPI, sockets, files
-                from Steve Plimpton (Sandia)
->>>>>>> 8b53ff93
 molfile       hooks to VMD molfile plugins, used by the MOLFILE package
                 from Axel Kohlmeyer (Temple U) and the VMD development team
 mscg          hooks to the MSCG library, used by fix_mscg command

--- conflicted
+++ resolved
@@ -231,12 +231,9 @@
 
   /// \brief Step number read from the last state file
   cvm::step_number         state_file_step;
-<<<<<<< HEAD
-=======
 
   /// Flag used to tell if the state string being read is for this bias
   bool matching_state;
->>>>>>> 5e3fe197
 
 };
 

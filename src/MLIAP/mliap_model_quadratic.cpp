--- conflicted
+++ resolved
@@ -30,16 +30,7 @@
 
 /* ---------------------------------------------------------------------- */
 
-<<<<<<< HEAD
 MLIAPModelQuadratic::~MLIAPModelQuadratic(){}
-=======
-MLIAPModelQuadratic::MLIAPModelQuadratic(LAMMPS* lmp, int nelements_in, int nparams_in) :
-  MLIAPModel(lmp, nelements_in, nparams_in)
-{
-  nonlinearflag = 1;
-  ndescriptors = sqrt(2*nparams)-1;
-}
->>>>>>> ad02d7a5
 
 /* ----------------------------------------------------------------------
    get number of parameters
@@ -128,36 +119,17 @@
    egradient is derivative of energy w.r.t. parameters
    ---------------------------------------------------------------------- */
 
-<<<<<<< HEAD
 void MLIAPModelQuadratic::compute_gradgrads(class MLIAPData* data)
-=======
-void MLIAPModelQuadratic::param_gradient(int *map, NeighList* list,
-                                         double **descriptors,
-                                         int **gamma_row_index, int **gamma_col_index,
-                                         double **gamma, double *egradient)
->>>>>>> ad02d7a5
 {
   // zero out energy gradients
 
-<<<<<<< HEAD
   for (int l = 0; l < data->nelements*data->nparams; l++)
     data->egradient[l] = 0.0;
-    
+
   for (int ii = 0; ii < data->natoms; ii++) {
     const int i = data->iatoms[ii];
     const int ielem = data->ielems[ii];
     const int elemoffset = data->nparams*ielem;
-=======
-  for (int l = 0; l < nelements*nparams; l++)
-    egradient[l] = 0.0;
-
-  for (int ii = 0; ii < list->inum; ii++) {
-
-    i = list->ilist[ii];
-    const int itype = type[i];
-    const int ielem = map[itype];
-    const int elemoffset = nparams*ielem;
->>>>>>> ad02d7a5
 
     // linear contributions
 
@@ -194,27 +166,15 @@
     // gradient of energy of atom I w.r.t. parameters
 
     l = elemoffset;
-<<<<<<< HEAD
     data->egradient[l++] += 1.0;
     for (int icoeff = 0; icoeff < data->ndescriptors; icoeff++)
       data->egradient[l++] += data->descriptors[ii][icoeff];
-    
+
     // quadratic contributions
-    
+
     for (int icoeff = 0; icoeff < data->ndescriptors; icoeff++) {
       double bveci = data->descriptors[ii][icoeff];
       data->egradient[l++] += 0.5*bveci*bveci;
-=======
-    egradient[l++] += 1.0;
-    for (int icoeff = 0; icoeff < ndescriptors; icoeff++)
-      egradient[l++] += descriptors[ii][icoeff];
-
-    // quadratic contributions
-
-    for (int icoeff = 0; icoeff < ndescriptors; icoeff++) {
-      double bveci = descriptors[ii][icoeff];
-      egradient[l++] += 0.5*bveci*bveci;
->>>>>>> ad02d7a5
       for (int jcoeff = icoeff+1; jcoeff < ndescriptors; jcoeff++) {
         double bvecj = data->descriptors[ii][jcoeff];
         data->egradient[l++] += bveci*bvecj;

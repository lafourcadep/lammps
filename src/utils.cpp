--- conflicted
+++ resolved
@@ -539,66 +539,84 @@
     std::string word(arg[iarg]);
     expandflag = 0;
 
-<<<<<<< HEAD
-    if (strncmp(arg[iarg],"c_",2) == 0 ||
-        strncmp(arg[iarg],"f_",2) == 0) {
-
-      ptr1 = strchr(&arg[iarg][2],'[');
+    // only match compute/fix reference with a '*' wildcard
+    // number range in the first pair of square brackets
+
+    if (strmatch(word, "^[cf]_\\w+\\[\\d*\\*\\d*\\]")) {
+
+      // split off the compute/fix ID, the wildcard and trailing text
+
+      size_t first = word.find("[");
+      size_t second = word.find("]", first + 1);
+      id = word.substr(2, first - 2);
+      wc = word.substr(first + 1, second - first - 1);
+      tail = word.substr(second + 1);
+
+      // compute
+
+      if (word[0] == 'c') {
+        int icompute = lmp->modify->find_compute(id);
+
+        // check for global vector/array, peratom array, local array
+
+        if (icompute >= 0) {
+          Compute *compute = lmp->modify->compute[icompute];
+          if (mode == 0 && compute->vector_flag) {
+            nmax = compute->size_vector;
+            expandflag = 1;
+          } else if (mode == 1 && compute->array_flag) {
+            nmax = compute->size_array_cols;
+            expandflag = 1;
+          } else if (compute->peratom_flag && compute->size_peratom_cols) {
+            nmax = compute->size_peratom_cols;
+            expandflag = 1;
+          } else if (compute->local_flag && compute->size_local_cols) {
+            nmax = compute->size_local_cols;
+            expandflag = 1;
+          }
+        }
+
+      // fix
+
+      } else if (word[0] == 'f') {
+        int ifix = lmp->modify->find_fix(id);
+
+        // check for global vector/array, peratom array, local array
+
+        if (ifix >= 0) {
+          Fix *fix = lmp->modify->fix[ifix];
+
+          if (mode == 0 && fix->vector_flag) {
+            nmax = fix->size_vector;
+            expandflag = 1;
+          } else if (mode == 1 && fix->array_flag) {
+            nmax = fix->size_array_cols;
+            expandflag = 1;
+          } else if (fix->peratom_flag && fix->size_peratom_cols) {
+            nmax = fix->size_peratom_cols;
+            expandflag = 1;
+          } else if (fix->local_flag && fix->size_local_cols) {
+            nmax = fix->size_local_cols;
+            expandflag = 1;
+          }
+        }
+      }
+    }
+
+    // only match custom array reference with a '*' wildcard
+    // number range in the first pair of square brackets
+
+    // OLDSTYLE code
+
+    if (strncmp(arg[iarg],"i2_",3) == 0 || strncmp(arg[iarg],"d2_",3) == 0) {
+      ptr1 = strchr(arg[iarg],'[');
       if (ptr1) {
         ptr2 = strchr(ptr1,']');
         if (ptr2) {
           *ptr2 = '\0';
           if (strchr(ptr1,'*')) {
-            if (arg[iarg][0] == 'c') {
-              *ptr1 = '\0';
-              icompute = lmp->modify->find_compute(&arg[iarg][2]);
-              *ptr1 = '[';
-
-              // check for global vector/array, peratom array, local array
-
-              if (icompute >= 0) {
-                if (mode == 0 && lmp->modify->compute[icompute]->vector_flag) {
-                  nmax = lmp->modify->compute[icompute]->size_vector;
-                  expandflag = 1;
-                } else if (mode == 1 && lmp->modify->compute[icompute]->array_flag) {
-                  nmax = lmp->modify->compute[icompute]->size_array_cols;
-                  expandflag = 1;
-                } else if (lmp->modify->compute[icompute]->peratom_flag &&
-                           lmp->modify->compute[icompute]->size_peratom_cols) {
-                  nmax = lmp->modify->compute[icompute]->size_peratom_cols;
-                  expandflag = 1;
-                } else if (lmp->modify->compute[icompute]->local_flag &&
-                           lmp->modify->compute[icompute]->size_local_cols) {
-                  nmax = lmp->modify->compute[icompute]->size_local_cols;
-                  expandflag = 1;
-                }
-              }
-            } else if (arg[iarg][0] == 'f') {
-              *ptr1 = '\0';
-              ifix = lmp->modify->find_fix(&arg[iarg][2]);
-              *ptr1 = '[';
-
-              // check for global vector/array, peratom array, local array
-
-              if (ifix >= 0) {
-                if (mode == 0 && lmp->modify->fix[ifix]->vector_flag) {
-                  nmax = lmp->modify->fix[ifix]->size_vector;
-                  expandflag = 1;
-                } else if (mode == 1 && lmp->modify->fix[ifix]->array_flag) {
-                  nmax = lmp->modify->fix[ifix]->size_array_cols;
-                  expandflag = 1;
-                } else if (lmp->modify->fix[ifix]->peratom_flag &&
-                           lmp->modify->fix[ifix]->size_peratom_cols) {
-                  nmax = lmp->modify->fix[ifix]->size_peratom_cols;
-                  expandflag = 1;
-                } else if (lmp->modify->fix[ifix]->local_flag &&
-                           lmp->modify->fix[ifix]->size_local_cols) {
-                  nmax = lmp->modify->fix[ifix]->size_local_cols;
-                  expandflag = 1;
-                }
-              }
-	      
-	    } else if (arg[iarg][0] == 'i') {
+
+	    if (arg[iarg][0] == 'i') {
 	      *ptr1 = '\0';
 	      int flag,cols;
 	      int icustom = lmp->atom->find_custom(&arg[iarg][3],flag,cols);
@@ -628,65 +646,22 @@
 		}
 	      }
 	    }
-=======
-    // only match compute/fix reference with a '*' wildcard
-    // number range in the first pair of square brackets
-
-    if (strmatch(word, "^[cf]_\\w+\\[\\d*\\*\\d*\\]")) {
-
-      // split off the compute/fix ID, the wildcard and trailing text
-      size_t first = word.find("[");
-      size_t second = word.find("]", first + 1);
-      id = word.substr(2, first - 2);
-      wc = word.substr(first + 1, second - first - 1);
-      tail = word.substr(second + 1);
-
-      if (word[0] == 'c') {
-        int icompute = lmp->modify->find_compute(id);
-
-        // check for global vector/array, peratom array, local array
-
-        if (icompute >= 0) {
-          Compute *compute = lmp->modify->compute[icompute];
-          if (mode == 0 && compute->vector_flag) {
-            nmax = compute->size_vector;
-            expandflag = 1;
-          } else if (mode == 1 && compute->array_flag) {
-            nmax = compute->size_array_cols;
-            expandflag = 1;
-          } else if (compute->peratom_flag && compute->size_peratom_cols) {
-            nmax = compute->size_peratom_cols;
-            expandflag = 1;
-          } else if (compute->local_flag && compute->size_local_cols) {
-            nmax = compute->size_local_cols;
-            expandflag = 1;
-          }
-        }
-      } else if (word[0] == 'f') {
-        int ifix = lmp->modify->find_fix(id);
-
-        // check for global vector/array, peratom array, local array
-
-        if (ifix >= 0) {
-          Fix *fix = lmp->modify->fix[ifix];
-
-          if (mode == 0 && fix->vector_flag) {
-            nmax = fix->size_vector;
-            expandflag = 1;
-          } else if (mode == 1 && fix->array_flag) {
-            nmax = fix->size_array_cols;
-            expandflag = 1;
-          } else if (fix->peratom_flag && fix->size_peratom_cols) {
-            nmax = fix->size_peratom_cols;
-            expandflag = 1;
-          } else if (fix->local_flag && fix->size_local_cols) {
-            nmax = fix->size_local_cols;
-            expandflag = 1;
->>>>>>> dad9942b
           }
         }
       }
-    }
+
+      // split off the array name ID, the wildcard and trailing text
+
+      if (expandflag) {
+        size_t first = word.find("[");
+        size_t second = word.find("]", first + 1);
+        id = word.substr(2, first - 2);
+        wc = word.substr(first + 1, second - first - 1);
+        tail = word.substr(second + 1);
+      }
+    }
+
+    // expansion will take place
 
     if (expandflag) {
 
